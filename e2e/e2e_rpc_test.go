package e2e

import (
	"bytes"
	"encoding/hex"
	"encoding/json"
	"fmt"
	"math/rand"
	"os/exec"
	"strconv"
	"sync"
	"testing"
	"time"

	"github.com/stretchr/testify/assert"
	"github.com/tendermint/tendermint/libs/common"
	tmquery "github.com/tendermint/tendermint/libs/pubsub/query"
	"github.com/tendermint/tendermint/types"

	"github.com/binance-chain/go-sdk/client/rpc"
	"github.com/binance-chain/go-sdk/client/transaction"
	ctypes "github.com/binance-chain/go-sdk/common/types"
	"github.com/binance-chain/go-sdk/keys"
	"github.com/binance-chain/go-sdk/types/msg"
	"github.com/binance-chain/go-sdk/types/tx"
)

var (
	nodeAddr           = "tcp://data-seed-pre-0-s3.binance.org:80"
	badAddr            = "tcp://127.0.0.1:80"
	testTxHash         = "F45BAB1BA5B79609F7307A64AD1F84ECFAF73D1F2C2D010D17F41303BC1B00CA"
	testTxHeight       = int64(47905085)
	testAddress        = "tbnb1e803p76n4rtyeclef7pg3295nurwfuwsw8l36m"
	testDelAddr        = "tbnb12hlquylu78cjylk5zshxpdj6hf3t0tahwjt3ex"
	testTradePair      = "PPC-00A_BNB"
	testTradeSymbol    = "000-0E1"
	testTxStr          = "xxx"
	mnemonic           = "test mnemonic"
	onceClient         = sync.Once{}
	testClientInstance *rpc.HTTP

	scParams = `[{"type": "params/StakeParamSet","value": {"unbonding_time": "604800000000000","max_validators": 11,"bond_denom": "BNB","min_self_delegation": "5000000000000","min_delegation_change": "100000000"}},{"type": "params/SlashParamSet","value": {"max_evidence_age": "259200000000000","signed_blocks_window": "0","min_signed_per_window": "0","double_sign_unbond_duration": "9223372036854775807","downtime_unbond_duration": "172800000000000","too_low_del_unbond_duration": "86400000000000","slash_fraction_double_sign": "0","slash_fraction_downtime": "0","double_sign_slash_amount": "1000000000000","downtime_slash_amount": "5000000000","submitter_reward": "100000000000","downtime_slash_fee": "1000000000"}},{"type": "params/OracleParamSet","value": {"ConsensusNeeded": "70000000"}},{"type": "params/IbcParamSet","value": {"relayer_fee": "1000000"}}]`
)

func startBnbchaind(t *testing.T) *exec.Cmd {
	cmd := exec.Command("bnbchaind", "start", "--home", "testnoded")
	var out bytes.Buffer
	cmd.Stdout = &out
	cmd.Stderr = &out
	err := cmd.Start()
	assert.NoError(t, err)
	// wait for completely start
	time.Sleep(15 * time.Second)
	return cmd
}

func defaultClient() *rpc.HTTP {
	onceClient.Do(func() {
		testClientInstance = rpc.NewRPCClient(nodeAddr, ctypes.TestNetwork)
	})
	return testClientInstance
}

func TestRPCGetProposals(t *testing.T) {
	c := defaultClient()
	statuses := []ctypes.ProposalStatus{
		ctypes.StatusDepositPeriod,
		ctypes.StatusVotingPeriod,
		ctypes.StatusPassed,
		ctypes.StatusRejected,
	}
	for _, s := range statuses {
		proposals, err := c.GetProposals(s, 100)
		assert.NoError(t, err)
		for _, p := range proposals {
			assert.Equal(t, p.GetStatus(), s)
		}
		bz, err := json.Marshal(proposals)
		fmt.Println(string(bz))
	}
}
func TestRPCGetTimelocks(t *testing.T) {
	c := defaultClient()
	acc, err := ctypes.AccAddressFromBech32(testAddress)
	assert.NoError(t, err)
	records, err := c.GetTimelocks(acc)
	assert.NoError(t, err)
	fmt.Println(len(records))
	for _, record := range records {
		fmt.Println(record)
	}
}

func TestRPCGetTimelock(t *testing.T) {
	c := defaultClient()
	acc, err := ctypes.AccAddressFromBech32(testAddress)
	assert.NoError(t, err)
	record, err := c.GetTimelock(acc, 1)
	assert.NoError(t, err)
	fmt.Println(record)

}

func TestRPCGetProposal(t *testing.T) {
	c := defaultClient()
	proposal, err := c.GetProposal(int64(1))
	assert.NoError(t, err)
	bz, err := json.Marshal(proposal)
	fmt.Println(string(bz))
}

func TestRPCStatus(t *testing.T) {
	c := defaultClient()
	status, err := c.Status()
	assert.NoError(t, err)
	bz, err := json.Marshal(status)
	fmt.Println(string(bz))
}

func TestRPCABCIInfo(t *testing.T) {
	c := defaultClient()
	info, err := c.ABCIInfo()
	assert.NoError(t, err)
	bz, err := json.Marshal(info)
	fmt.Println(string(bz))
}

func TestUnconfirmedTxs(t *testing.T) {
	c := defaultClient()
	txs, err := c.UnconfirmedTxs(10)
	assert.NoError(t, err)
	bz, err := json.Marshal(txs)
	fmt.Println(string(bz))
}

func TestNumUnconfirmedTxs(t *testing.T) {
	c := defaultClient()
	numTxs, err := c.NumUnconfirmedTxs()
	assert.NoError(t, err)
	bz, err := json.Marshal(numTxs)
	fmt.Println(string(bz))
}

func TestNetInfo(t *testing.T) {
	c := defaultClient()
	netInfo, err := c.NetInfo()
	assert.NoError(t, err)
	bz, err := json.Marshal(netInfo)
	fmt.Println(string(bz))
}

func TestDumpConsensusState(t *testing.T) {
	c := defaultClient()
	state, err := c.DumpConsensusState()
	assert.NoError(t, err)
	bz, err := json.Marshal(state)
	fmt.Println(string(bz))
}

func TestConsensusState(t *testing.T) {
	c := defaultClient()
	state, err := c.ConsensusState()
	assert.NoError(t, err)
	bz, err := json.Marshal(state)
	fmt.Println(string(bz))
}

func TestHealth(t *testing.T) {
	c := defaultClient()
	health, err := c.Health()
	assert.NoError(t, err)
	bz, err := json.Marshal(health)
	fmt.Println(string(bz))
}

func TestBlockchainInfo(t *testing.T) {
	c := defaultClient()
	blockInfos, err := c.BlockchainInfo(1, 5)
	assert.NoError(t, err)
	bz, err := json.Marshal(blockInfos)
	fmt.Println(string(bz))
}

func TestGenesis(t *testing.T) {
	c := defaultClient()
	genesis, err := c.Genesis()
	assert.NoError(t, err)
	bz, err := json.Marshal(genesis)
	fmt.Println(string(bz))
}

func TestBlock(t *testing.T) {
	c := defaultClient()
	block, err := c.Block(nil)
	assert.NoError(t, err)
	bz, err := json.Marshal(block)
	fmt.Println(string(bz))
}

func TestBlockResults(t *testing.T) {
	c := defaultClient()
	block, err := c.BlockResults(&testTxHeight)
	assert.NoError(t, err)
	bz, err := json.Marshal(block)
	fmt.Println(string(bz))
}

func TestCommit(t *testing.T) {
	c := defaultClient()
	commit, err := c.Commit(nil)
	assert.NoError(t, err)
	bz, err := json.Marshal(commit)
	fmt.Println(string(bz))
}

func TestTx(t *testing.T) {
	c := defaultClient()
	bz, err := hex.DecodeString(testTxHash)
	assert.NoError(t, err)

	tx, err := c.Tx(bz, false)
	assert.NoError(t, err)
	bz, err = json.Marshal(tx)
	fmt.Println(string(bz))
}

func TestClaimTx(t *testing.T) {
	c := defaultClient()
	bz, err := hex.DecodeString(testTxHash)
	assert.NoError(t, err)

	rawTx, err := c.Tx(bz, false)
	assert.NoError(t, err)
	claimTx, err := rpc.ParseTx(tx.Cdc, rawTx.Tx)
	claimMsg := claimTx.GetMsgs()[0].(msg.ClaimMsg)
	packages, err := msg.ParseClaimPayload(claimMsg.Payload)
	assert.NoError(t, err)
	newBz, err := json.Marshal(packages)
	assert.NoError(t, err)
	fmt.Println(string(newBz))
}

func TestReconnection(t *testing.T) {
	repeatNum := 10
	c := defaultClient()

	// Find error
	time.Sleep(1 * time.Second)
	for i := 0; i < repeatNum; i++ {
		_, err := c.Status()
		assert.Error(t, err)
	}

	// Reconnect and find no error
	cmd := startBnbchaind(t)

	for i := 0; i < repeatNum; i++ {
		status, err := c.Status()
		assert.NoError(t, err)
		bz, err := json.Marshal(status)
		fmt.Println(string(bz))
	}

	// kill process
	err := cmd.Process.Kill()
	assert.NoError(t, err)
	err = cmd.Process.Release()
	assert.NoError(t, err)
	time.Sleep(1 * time.Second)

	// Find error
	for i := 0; i < repeatNum; i++ {
		_, err := c.Status()
		assert.Error(t, err)
	}

	// Restart bnbchain
	cmd = startBnbchaind(t)

	// Find no error
	for i := 0; i < repeatNum; i++ {
		status, err := c.Status()
		assert.NoError(t, err)
		bz, _ := json.Marshal(status)
		fmt.Println(string(bz))
	}

	// Stop bnbchain
	cmd.Process.Kill()
	cmd.Process.Release()
}

func TestTxSearch(t *testing.T) {
	c := defaultClient()
	tx, err := c.TxInfoSearch(fmt.Sprintf("tx.height=%d", testTxHeight), false, 1, 10)
	assert.NoError(t, err)
	bz, err := json.Marshal(tx)
	fmt.Println(string(bz))
}

func TestValidators(t *testing.T) {
	c := defaultClient()
	validators, err := c.Validators(nil)
	assert.NoError(t, err)
	bz, err := json.Marshal(validators)
	fmt.Println(string(bz))
}

func TestBadNodeAddr(t *testing.T) {
	c := rpc.NewRPCClient(badAddr, ctypes.TestNetwork)
	_, err := c.Validators(nil)
	assert.Error(t, err, "context deadline exceeded")
}

func TestSetTimeOut(t *testing.T) {
	c := rpc.NewRPCClient(badAddr, ctypes.TestNetwork)
	c.SetTimeOut(1 * time.Second)
	before := time.Now()
	_, err := c.Validators(nil)
	duration := time.Now().Sub(before).Seconds()
	assert.True(t, duration > 1)
	assert.True(t, duration < 2)
	assert.Error(t, err, "context deadline exceeded")
}

func TestSubscribeEvent(t *testing.T) {
	c := defaultClient()
	query := "tm.event = 'CompleteProposal'"
	_, err := tmquery.New(query)
	assert.NoError(t, err)
	out, err := c.Subscribe(query, 10)
	assert.NoError(t, err)
	noMoreEvent := make(chan struct{}, 1)
	go func() {
		for {
			select {
			case o := <-out:
				bz, err := json.Marshal(o)
				assert.NoError(t, err)
				fmt.Println(string(bz))
			case <-noMoreEvent:
				fmt.Println("no more event after")
			}
		}
	}()
	time.Sleep(10 * time.Second)
	err = c.Unsubscribe(query)
	noMoreEvent <- struct{}{}
	assert.NoError(t, err)
	time.Sleep(3 * time.Second)
}

func TestSubscribeEventTwice(t *testing.T) {
	c := defaultClient()
	query := "tm.event = 'CompleteProposal'"
	_, err := tmquery.New(query)
	assert.NoError(t, err)
	_, err = c.Subscribe(query, 10)
	assert.NoError(t, err)
	_, err = c.Subscribe(query, 10)
	assert.Error(t, err)
}

func TestReceiveWithRequestId(t *testing.T) {
	c := defaultClient()
	c.SetTimeOut(1 * time.Second)
	w := sync.WaitGroup{}
	w.Add(2000)
	testCases := []func(t *testing.T){
		TestRPCStatus,
		TestRPCABCIInfo,
		TestUnconfirmedTxs,
		TestNumUnconfirmedTxs,
		TestNetInfo,
		TestDumpConsensusState,
		TestConsensusState,
		TestHealth,
		TestBlockchainInfo,
		TestGenesis,
		TestBlock,
		//TestBlockResults,
		TestCommit,
		//TestTx,
		//TestTxSearch,
		TestValidators,
	}
	for i := 0; i < 2000; i++ {
		testFuncIndex := rand.Intn(len(testCases))
		go func() {
			testCases[testFuncIndex](t)
			w.Done()
		}()
	}
	w.Wait()
}

func TestListAllTokens(t *testing.T) {
	c := defaultClient()
	tokens, err := c.ListAllTokens(1, 10)
	assert.NoError(t, err)
	bz, err := json.Marshal(tokens)
	fmt.Println(string(bz))
}

func TestGetTokenInfo(t *testing.T) {
	c := defaultClient()
	token, err := c.GetTokenInfo("BNB")
	assert.NoError(t, err)
	bz, err := json.Marshal(token)
	fmt.Println(string(bz))
}

func TestGetAccount(t *testing.T) {
	ctypes.Network = ctypes.TestNetwork
	c := defaultClient()
	acc, err := ctypes.AccAddressFromBech32(testAddress)
	assert.NoError(t, err)
	account, err := c.GetAccount(acc)
	assert.NoError(t, err)
	bz, err := json.Marshal(account)
	fmt.Println(string(bz))
	fmt.Println(hex.EncodeToString(account.GetAddress().Bytes()))
}

func TestNoneExistGetAccount(t *testing.T) {
	ctypes.Network = ctypes.TestNetwork
	c := defaultClient()
	acc, err := keys.NewKeyManager()
	account, err := c.GetAccount(acc.GetAddr())
	assert.NoError(t, err)
<<<<<<< HEAD
	assert.Nil(t, account)
=======
	assert.Nil(t,account)
>>>>>>> 47d41015
}

func TestGetBalances(t *testing.T) {
	ctypes.Network = ctypes.TestNetwork
	c := defaultClient()
	acc, err := ctypes.AccAddressFromBech32(testAddress)
	assert.NoError(t, err)
	balances, err := c.GetBalances(acc)
<<<<<<< HEAD
	assert.Equal(t, 0, len(balances))
=======
	assert.Equal(t,0,len(balances))
>>>>>>> 47d41015
	assert.NoError(t, err)
	bz, err := json.Marshal(balances)
	fmt.Println(string(bz))
}

func TestNoneExistGetBalances(t *testing.T) {
	ctypes.Network = ctypes.TestNetwork
	c := defaultClient()
	acc, _ := keys.NewKeyManager()
	balances, err := c.GetBalances(acc.GetAddr())
	assert.NoError(t, err)
	bz, err := json.Marshal(balances)
	fmt.Println(string(bz))
}

func TestGetBalance(t *testing.T) {
	ctypes.Network = ctypes.TestNetwork
	c := defaultClient()
	acc, err := ctypes.AccAddressFromBech32(testAddress)
	assert.NoError(t, err)
	balance, err := c.GetBalance(acc, "BNB")
	assert.NoError(t, err)
	bz, err := json.Marshal(balance)
	fmt.Println(string(bz))
}

func TestNoneExistGetBalance(t *testing.T) {
	ctypes.Network = ctypes.TestNetwork
	c := defaultClient()
	acc, _ := keys.NewKeyManager()
	balance, err := c.GetBalance(acc.GetAddr(), "BNB")
	assert.NoError(t, err)
<<<<<<< HEAD
	assert.Equal(t, ctypes.Fixed8Zero, balance.Free)
	assert.Equal(t, ctypes.Fixed8Zero, balance.Locked)
	assert.Equal(t, ctypes.Fixed8Zero, balance.Frozen)
=======
	assert.Equal(t,ctypes.Fixed8Zero,balance.Free)
	assert.Equal(t,ctypes.Fixed8Zero,balance.Locked)
	assert.Equal(t,ctypes.Fixed8Zero,balance.Frozen)
>>>>>>> 47d41015
	bz, err := json.Marshal(balance)
	fmt.Println(string(bz))
}

func TestGetFees(t *testing.T) {
	c := defaultClient()
	fees, err := c.GetFee()
	assert.NoError(t, err)
	bz, err := json.Marshal(fees)
	fmt.Println(string(bz))
}

func TestGetOpenOrder(t *testing.T) {
	ctypes.Network = ctypes.TestNetwork
	acc, err := ctypes.AccAddressFromBech32(testAddress)
	assert.NoError(t, err)
	c := defaultClient()
	openorders, err := c.GetOpenOrders(acc, testTradePair)
	assert.NoError(t, err)
	bz, err := json.Marshal(openorders)
	assert.NoError(t, err)
	fmt.Println(string(bz))
}

func TestGetTradePair(t *testing.T) {
	c := defaultClient()
	trades, err := c.GetTradingPairs(0, 10)
	assert.NoError(t, err)
	bz, err := json.Marshal(trades)
	fmt.Println(string(bz))
}

func TestGetDepth(t *testing.T) {
	c := defaultClient()
	depth, err := c.GetDepth(testTradePair, 2)
	assert.NoError(t, err)
	bz, err := json.Marshal(depth)
	fmt.Println(string(bz))
}

func TestSendToken(t *testing.T) {
	c := defaultClient()
	ctypes.Network = ctypes.TestNetwork
	keyManager, err := keys.NewMnemonicKeyManager(mnemonic)
	assert.NoError(t, err)
	c.SetKeyManager(keyManager)
	testacc, err := ctypes.AccAddressFromBech32(testAddress)
	assert.NoError(t, err)
	res, err := c.SendToken([]msg.Transfer{{testacc, []ctypes.Coin{{"BNB", 100000}}}}, rpc.Sync, transaction.WithMemo("123"))
	assert.NoError(t, err)
	bz, err := json.Marshal(res)
	fmt.Println(string(bz))
}

func TestQuerySideChainParam(t *testing.T) {
	c := defaultClient()
	ctypes.Network = ctypes.TestNetwork
	params, err := c.GetSideChainParams("bsc")
	assert.NoError(t, err)
	bz, _ := json.Marshal(params)
	fmt.Println(string(bz))
}

func TestSubmitSideProposal(t *testing.T) {
	c := defaultClient()
	ctypes.Network = ctypes.TestNetwork

	keyManager, err := keys.NewMnemonicKeyManager(mnemonic)
	assert.NoError(t, err)
	c.SetKeyManager(keyManager)

	iScPrams := make([]msg.SCParam, 0)

	err = tx.Cdc.UnmarshalJSON([]byte(scParams), &iScPrams)
	assert.NoError(t, err)

	res, err := c.SideChainSubmitSCParamsProposal("title", msg.SCChangeParams{SCParams: iScPrams, Description: "des"}, ctypes.Coins{{msg.NativeToken, 5e11}}, 5*time.Second, "rialto", rpc.Sync)
	assert.NoError(t, err)
	assert.True(t, res.Code == 0)
	proposalIdStr := string(res.Data)
	id, err := strconv.ParseInt(proposalIdStr, 10, 64)
	assert.NoError(t, err)
	res, err = c.SideChainVote(int64(id), msg.OptionYes, "rialto", rpc.Sync)
	assert.NoError(t, err)
	assert.True(t, res.Code == 0)
}

func TestSubmitCSCProposal(t *testing.T) {
	c := defaultClient()
	ctypes.Network = ctypes.TestNetwork

	keyManager, err := keys.NewMnemonicKeyManager(mnemonic)
	assert.NoError(t, err)
	c.SetKeyManager(keyManager)

	cscPrams := msg.CSCParamChange{
		Key:    common.RandStr(common.RandIntn(255) + 1),
		Value:  hex.EncodeToString(common.RandBytes(common.RandIntn(255) + 1)),
		Target: hex.EncodeToString(common.RandBytes(20)),
	}

	res, err := c.SideChainSubmitCSCParamsProposal("title", cscPrams, ctypes.Coins{{msg.NativeToken, 5e8}}, 5*time.Second, "rialto", rpc.Sync)
	assert.NoError(t, err)
	assert.True(t, res.Code == 0)

	proposalIdStr := string(res.Data)
	id, err := strconv.ParseInt(proposalIdStr, 10, 64)
	assert.NoError(t, err)
	res, err = c.SideChainDeposit(int64(id), ctypes.Coins{{"BNB", 1e8}}, "rialto", rpc.Sync)
	assert.NoError(t, err)
	assert.True(t, res.Code == 0)

}

func TestCreateOrder(t *testing.T) {
	c := defaultClient()
	ctypes.Network = ctypes.TestNetwork
	keyManager, err := keys.NewMnemonicKeyManager(mnemonic)
	assert.NoError(t, err)
	c.SetKeyManager(keyManager)
	createOrderResult, err := c.CreateOrder(testTradeSymbol, "BNB", msg.OrderSide.BUY, 100000000, 100000000, rpc.Commit, transaction.WithSource(100), transaction.WithMemo("test memo"))

	assert.NoError(t, err)
	bz, err := json.Marshal(createOrderResult)
	fmt.Println(string(bz))
	fmt.Println(createOrderResult.Hash.String())

	type commitData struct {
		OrderId string `json:"order_id"`
	}
	var cdata commitData
	err = json.Unmarshal([]byte(createOrderResult.Data), &cdata)
	assert.NoError(t, err)
	cancleOrderResult, err := c.CancelOrder(testTradeSymbol, "BNB", cdata.OrderId, rpc.Commit)
	assert.NoError(t, err)
	bz, _ = json.Marshal(cancleOrderResult)
	fmt.Println(string(bz))
}

func TestBroadcastTxCommit(t *testing.T) {
	c := defaultClient()
	txbyte, err := hex.DecodeString(testTxStr)
	assert.NoError(t, err)
	res, err := c.BroadcastTxCommit(types.Tx(txbyte))
	assert.NoError(t, err)
	fmt.Println(res)
}

func TestGetStakeValidators(t *testing.T) {
	c := defaultClient()
	ctypes.Network = ctypes.TestNetwork
	vals, err := c.GetStakeValidators()
	assert.NoError(t, err)
	bz, err := json.Marshal(vals)
	fmt.Println(string(bz))
}

func TestGetDelegatorUnbondingDelegations(t *testing.T) {
	c := defaultClient()
	ctypes.Network = ctypes.TestNetwork
	acc, err := ctypes.AccAddressFromBech32(testDelAddr)
	assert.NoError(t, err)
	vals, err := c.GetDelegatorUnbondingDelegations(acc)
	assert.NoError(t, err)
	bz, err := json.Marshal(vals)
	fmt.Println(string(bz))
}

func TestNoRequestLeakInBadNetwork(t *testing.T) {
	c := rpc.NewRPCClient(badAddr, ctypes.TestNetwork)
	c.SetTimeOut(1 * time.Second)
	w := sync.WaitGroup{}
	w.Add(100)
	for i := 0; i < 100; i++ {
		go func() {
			c.GetFee()
			w.Done()
		}()
	}
	w.Wait()
	assert.Equal(t, c.PendingRequest(), 0)
}

func TestNoRequestLeakInGoodNetwork(t *testing.T) {
	c := defaultClient()
	c.SetTimeOut(1 * time.Second)
	w := sync.WaitGroup{}
	w.Add(3000)
	for i := 0; i < 3000; i++ {
		go func() {
			_, err := c.Block(nil)
			assert.NoError(t, err)
			//bz, err := json.Marshal(fees)
			//fmt.Println(string(bz))
			w.Done()
		}()
	}
	w.Wait()
	assert.Equal(t, c.PendingRequest(), 0)
}


func TestListAllMiniTokens(t *testing.T) {
	c := defaultClient()
	tokens, err := c.ListAllMiniTokens(1, 10)
	assert.NoError(t, err)
	bz, err := json.Marshal(tokens)
	fmt.Println(string(bz))
}

func TestGetMiniTokenInfo(t *testing.T) {
	c := defaultClient()
	tokens, err := c.ListAllMiniTokens(1, 10)
	assert.NoError(t, err)
	if len(tokens) > 0 {
		token, err := c.GetMiniTokenInfo(tokens[0].Symbol)
		assert.NoError(t, err)
		bz, err := json.Marshal(token)
		fmt.Println(string(bz))
	}
}

func TestGetMiniTradePair(t *testing.T) {
	c := defaultClient()
	trades, err := c.GetMiniTradingPairs(0, 10)
	assert.NoError(t, err)
	bz, err := json.Marshal(trades)
	fmt.Println(string(bz))
}<|MERGE_RESOLUTION|>--- conflicted
+++ resolved
@@ -428,11 +428,7 @@
 	acc, err := keys.NewKeyManager()
 	account, err := c.GetAccount(acc.GetAddr())
 	assert.NoError(t, err)
-<<<<<<< HEAD
 	assert.Nil(t, account)
-=======
-	assert.Nil(t,account)
->>>>>>> 47d41015
 }
 
 func TestGetBalances(t *testing.T) {
@@ -441,11 +437,7 @@
 	acc, err := ctypes.AccAddressFromBech32(testAddress)
 	assert.NoError(t, err)
 	balances, err := c.GetBalances(acc)
-<<<<<<< HEAD
 	assert.Equal(t, 0, len(balances))
-=======
-	assert.Equal(t,0,len(balances))
->>>>>>> 47d41015
 	assert.NoError(t, err)
 	bz, err := json.Marshal(balances)
 	fmt.Println(string(bz))
@@ -478,15 +470,9 @@
 	acc, _ := keys.NewKeyManager()
 	balance, err := c.GetBalance(acc.GetAddr(), "BNB")
 	assert.NoError(t, err)
-<<<<<<< HEAD
 	assert.Equal(t, ctypes.Fixed8Zero, balance.Free)
 	assert.Equal(t, ctypes.Fixed8Zero, balance.Locked)
 	assert.Equal(t, ctypes.Fixed8Zero, balance.Frozen)
-=======
-	assert.Equal(t,ctypes.Fixed8Zero,balance.Free)
-	assert.Equal(t,ctypes.Fixed8Zero,balance.Locked)
-	assert.Equal(t,ctypes.Fixed8Zero,balance.Frozen)
->>>>>>> 47d41015
 	bz, err := json.Marshal(balance)
 	fmt.Println(string(bz))
 }
@@ -688,7 +674,6 @@
 	assert.Equal(t, c.PendingRequest(), 0)
 }
 
-
 func TestListAllMiniTokens(t *testing.T) {
 	c := defaultClient()
 	tokens, err := c.ListAllMiniTokens(1, 10)
