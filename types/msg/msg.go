--- conflicted
+++ resolved
@@ -140,7 +140,6 @@
 	return split, nil
 }
 
-<<<<<<< HEAD
 type StatusText int
 
 const (
@@ -171,19 +170,9 @@
 		return err
 	}
 	stringKey, err := strconv.Unquote(string(b))
-=======
-func ValidateMiniTokenSymbol(symbol string) error {
-	if len(symbol) == 0 {
-		return errors.New("suffixed token symbol cannot be empty")
-	}
-
-	parts, err := splitSuffixedTokenSymbol(symbol)
->>>>>>> 47d41015
-	if err != nil {
-		return err
-	}
-
-<<<<<<< HEAD
+	if err != nil {
+		return err
+	}
 	// Note that if the string cannot be found then it will be set to the zero value, 'pending' in this case.
 	*text = StringToStatusText[stringKey]
 	return nil
@@ -236,7 +225,7 @@
 		return Prophecy{}, err
 	}
 
-	var claimValidators = map[string][]types.ValAddress{}
+	var claimValidators= map[string][]types.ValAddress{}
 	for addr, claim := range validatorClaims {
 		valAddr, err := types.ValAddressFromBech32(addr)
 		if err != nil {
@@ -251,7 +240,18 @@
 		ClaimValidators: claimValidators,
 		ValidatorClaims: validatorClaims,
 	}, nil
-=======
+}
+
+func ValidateMiniTokenSymbol(symbol string) error {
+	if len(symbol) == 0 {
+		return errors.New("suffixed token symbol cannot be empty")
+	}
+
+	parts, err := splitSuffixedTokenSymbol(symbol)
+	if err != nil {
+		return err
+	}
+
 	symbolPart := parts[0]
 
 	// check len without suffix
@@ -286,5 +286,4 @@
 	}
 
 	return nil
->>>>>>> 47d41015
 }