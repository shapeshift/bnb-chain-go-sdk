--- conflicted
+++ resolved
@@ -1,11 +1,14 @@
 # Changelog
-<<<<<<< HEAD
-=======
+## 1.2.3-bscAlpha.0
+CHAIN UPGRADE
+* [\#132](https://github.com/binance-chain/go-sdk/pull/132) [RPC] [API] enable side chain governance transaction 
+* [\#133](https://github.com/binance-chain/go-sdk/pull/133) [RPC] [API] enable side chain unbind transaction, and modify the structure of claimMsg 
+* [\#136](https://github.com/binance-chain/go-sdk/pull/136) [TX] [TOOL] add utils to parse Claim payload to human readable interface
+
 ## 1.2.3
 CHAIN UPGRADE
 * [\#110](https://github.com/binance-chain/go-sdk/pull/110) [RPC] [API] Add pending_match flag
 * [\#130](https://github.com/binance-chain/go-sdk/pull/130) [RPC] [API] Support Mini Token
->>>>>>> 47d41015
 ## 1.2.2
 * [\#106](https://github.com/binance-chain/go-sdk/pull/106) [RPC] fix nil point error in getBalance rpc call
 * [\#103](https://github.com/binance-chain/go-sdk/pull/103) [RPC] change the default timeout of RPC client as 5 seconds
